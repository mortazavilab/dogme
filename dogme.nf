--- conflicted
+++ resolved
@@ -39,24 +39,6 @@
 }
 
 workflow basecall {
-<<<<<<< HEAD
-=======
-    modDir = getParamOrDefault(params.modDir, defaultModDir)
-    params.modDir = modDir
-
-    def modificationsMap = [
-        "RNA": 'inosine_m6A,pseU,m5C',
-        "DNA": '5mCG_5hmCG,6mA'
-    ]
-
-    theModifications = getParamOrDefault(params.modifications, modificationsMap.get(params.readType, ''))
-    theModel = params.accuracy + (theModifications ? ",${theModifications}" : "")
-
-    results = basecallWorkflow(dogmeVersion, theModel, modDir)
-}
-
-workflow remap {
->>>>>>> 2740fd9b
     modDir = getParamOrDefault(params.modDir, defaultModDir)
     params.modDir = modDir
 
